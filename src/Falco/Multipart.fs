﻿module Falco.Multipart

open System
open System.IO
open System.Net
open System.Threading.Tasks
open Microsoft.AspNetCore.Http
open Microsoft.AspNetCore.WebUtilities
open Microsoft.Extensions.Primitives
open Microsoft.Net.Http.Headers

/// Represents the accumulation of form fields and binary data
type MultipartFormData = 
    {
        FormData : KeyValueAccumulator
        FormFiles : FormFileCollection
    }

type MultipartSection with
    /// Attempt to obtain encoding from content type, default to UTF8
    static member GetEncondingFromContentType (section : MultipartSection) =
        match MediaTypeHeaderValue.TryParse(StringSegment(section.ContentType)) with
        | false, _     -> System.Text.Encoding.UTF8
        | true, parsed -> parsed.Encoding

    /// Safely obtain the content disposition header value
    static member TryGetContentDisposition(section : MultipartSection) =                        
        match ContentDispositionHeaderValue.TryParse(StringSegment(section.ContentDisposition)) with
        | false, _     -> None
        | true, parsed -> Some parsed

type HttpRequest with     
    /// Determines if the content type contains multipart
    member this.IsMultipart () =
        this.ContentType.IndexOf("multipart/", StringComparison.OrdinalIgnoreCase) >= 0
    
    /// Attempt to stream the HttpRequest body into IFormCollection
    member this.TryStreamFormAsync() : Task<Result<FormCollectionReader, string>> =      
        let getBoundary (request : HttpRequest) = 
            // Content-Type: multipart/form-data; boundary="----WebKitFormBoundarymx2fSWqWSd0OxQqq"
            // The spec at https://tools.ietf.org/html/rfc2046#section-5.1 states that 70 characters is a reasonable limit.
            let lengthLimit = 70 
            let contentType = MediaTypeHeaderValue.Parse(StringSegment(request.ContentType))
            let boundary = HeaderUtilities.RemoveQuotes(contentType.Boundary).Value; 
            match boundary with
            | b when isNull b                -> None
            | b when b.Length > lengthLimit  -> None
            | b                              -> Some b

        let rec streamForm (form : MultipartFormData) (rd : MultipartReader) : Task<MultipartFormData> =
            let continuation (sectionTask : Task<MultipartSection>) =
                let section = sectionTask.Result
                match section with
                | null    -> Task.FromResult form
                | section -> 
                    match MultipartSection.TryGetContentDisposition(section) with
                    | None -> 
                        // Drain any remaining section body that hasn't been consumed and
                        // read the headers for the next section.
                        streamForm form rd                                        

                    | Some cd when cd.IsFileDisposition() ->
                        let str = new MemoryStream()
                        section.Body.CopyToAsync(str) |> Async.AwaitTask |> Async.RunSynchronously
                    
                        let safeFileName = WebUtility.HtmlEncode cd.FileName.Value                                
                        let file = new FormFile(str, int64 0, str.Length, cd.Name.Value, safeFileName)
                        file.Headers <- this.Headers
                        file.ContentType <- section.ContentType
                        file.ContentDisposition <- section.ContentDisposition                        
                    
                        form.FormFiles.Add(file)                        
                            
                        streamForm form rd

                    | Some cd when cd.IsFormDisposition() ->                        
                        let key = HeaderUtilities.RemoveQuotes(cd.Name).Value
                        let encoding = MultipartSection.GetEncondingFromContentType(section)
                        use str = new StreamReader(section.Body, encoding, true, 1024, true)
                        let formValue = str.ReadToEndAsync() |> Async.AwaitTask |> Async.RunSynchronously
                    
                        form.FormData.Append(key, formValue)       
                    
                        streamForm form rd                        

                    | _ -> Task.FromResult form

            rd.ReadNextSectionAsync()
            |> continueWithTask continuation
            
        match this.IsMultipart(), getBoundary this with 
        | true, Some boundary ->                                
            let continuation (formTask : Task<MultipartFormData>) = 
                let form = formTask.Result
                let formCollection = FormCollection(form.FormData.GetResults(), form.FormFiles)
                let formReader = FormCollectionReader(formCollection, Some formCollection.Files)
                Ok formReader

            let formAcc = { FormData = new KeyValueAccumulator(); FormFiles = new FormFileCollection()  } 
            let multipartReader = new MultipartReader(boundary, this.Body)
            streamForm formAcc multipartReader
            |> continueWith continuation             

<<<<<<< HEAD
        | _, None  -> Error "No boundary found" |> Task.FromResult

        | false, _ -> Error "Not a multipart request" |> Task.FromResult
        

    member this.StreamFormAsync() = 
        let continuation (formTask : Task<Result<FormCollectionReader, string>>) =
            match formTask.Result with
            | Error _ -> FormCollectionReader(FormCollection.Empty, None)
            | Ok form -> form
        
        this.TryStreamFormAsync ()
        |> continueWith continuation
        
    
=======
            | false, _ -> return Error "Not a multipart request"
        }
>>>>>>> adf08b08
<|MERGE_RESOLUTION|>--- conflicted
+++ resolved
@@ -100,13 +100,11 @@
             let multipartReader = new MultipartReader(boundary, this.Body)
             streamForm formAcc multipartReader
             |> continueWith continuation             
-
-<<<<<<< HEAD
+            
         | _, None  -> Error "No boundary found" |> Task.FromResult
 
         | false, _ -> Error "Not a multipart request" |> Task.FromResult
         
-
     member this.StreamFormAsync() = 
         let continuation (formTask : Task<Result<FormCollectionReader, string>>) =
             match formTask.Result with
@@ -114,10 +112,4 @@
             | Ok form -> form
         
         this.TryStreamFormAsync ()
-        |> continueWith continuation
-        
-    
-=======
-            | false, _ -> return Error "Not a multipart request"
-        }
->>>>>>> adf08b08
+        |> continueWith continuation
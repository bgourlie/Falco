--- conflicted
+++ resolved
@@ -1,4 +1,4 @@
-﻿[<RequireQualifiedAccess>]
+[<RequireQualifiedAccess>]
 module Falco.Request
 
 open System
@@ -7,11 +7,7 @@
 open Microsoft.AspNetCore.Http
 open Falco.Multipart
 open Falco.Security
-<<<<<<< HEAD
 open Falco.StringUtils
-=======
-open System.Security.Claims
->>>>>>> adf08b08
 
 /// Obtain the HttpVerb of the request
 let getVerb (ctx : HttpContext) : HttpVerb =
@@ -75,7 +71,6 @@
     (ctx : HttpContext) : Task<Result<FormCollectionReader, string>> =
     ctx.Request.TryStreamFormAsync()
 
-<<<<<<< HEAD
 /// Stream the form collection for multipart form submissions
 let streamForm
     (ctx : HttpContext) : Task<FormCollectionReader> =
@@ -91,8 +86,6 @@
     |> continueWith continuation
     
 
-=======
->>>>>>> adf08b08
 /// Retrieve the cookie from the request as an instance of CookieCollectionReader
 let getCookie (ctx : HttpContext) : CookieCollectionReader =
     CookieCollectionReader(ctx.Request.Cookies)
@@ -125,24 +118,15 @@
 // Handlers
 // ------------
 
-/// Attempt to bind JSON request body onto ' and provider
+/// Attempt to bind JSON request body onto 'a and provide
 /// to handleOk, otherwise provide handleError with error string
 let bindJson
     (handleOk : 'a -> HttpHandler)
-<<<<<<< HEAD
     (handleError : string -> HttpHandler) : HttpHandler = fun ctx ->                
     let continuation (bindTask : Task<Result<'a, string>>) =                        
         let handler = 
             match bindTask.Result with
             | Error error -> handleError error 
-=======
-    (handleError : string -> HttpHandler) : HttpHandler =
-    fun ctx -> task {
-        let! form = tryBindJson ctx
-        let respondWith =
-            match form with
-            | Error error -> handleError error
->>>>>>> adf08b08
             | Ok form -> handleOk form
 
         handler ctx
@@ -193,7 +177,6 @@
 
     respondWith ctx
 
-<<<<<<< HEAD
 /// Validate the CSRF of the current request
 let validateCsrfToken
     (handleOk : HttpHandler)
@@ -208,8 +191,6 @@
 
     Xss.validateToken ctx |> onCompleteWithUnitTask continuation    
 
-=======
->>>>>>> adf08b08
 /// Attempt to bind the FormCollectionReader onto 'a and provide
 /// to handleOk, otherwise provide handleError with 'b
 let bindForm
@@ -225,7 +206,6 @@
 
     tryBindForm binder ctx |> onCompleteWithUnitTask continuation
 
-<<<<<<< HEAD
 /// Attempt to bind a streamed (i.e., multipart/form-data) 
 /// FormCollectionReader  onto 'a and provide to handleOk, 
 /// otherwise provide handleError with 'b
@@ -238,20 +218,6 @@
             match bindTask.Result with
             | Error error -> handleError error
             | Ok form -> handleOk form
-=======
-
-/// Validate the CSRF of the current request
-let validateCsrfToken
-    (handleOk : HttpHandler)
-    (handleInvalidToken : HttpHandler) : HttpHandler =
-    fun ctx -> task {
-        let! isValid = Xss.validateToken ctx
-
-        let respondWith =
-            match isValid with
-            | true  -> handleOk
-            | false -> handleInvalidToken
->>>>>>> adf08b08
 
         respondWith ctx
 
@@ -269,7 +235,6 @@
         (bindForm binder handleOk handleError)
         handleInvalidToken
 
-<<<<<<< HEAD
 /// Validate the CSRF of the current request then atempt 
 /// to bind a streamed (i.e., multipart/form-data) 
 /// FormCollectionReader onto 'a and provide to handleOk, 
@@ -297,8 +262,6 @@
 
     tryBindJson ctx |> onCompleteWithUnitTask continuation
 
-=======
->>>>>>> adf08b08
 /// Project RouteCollectionReader onto 'a and provide
 /// to next HttpHandler
 let mapRoute
@@ -329,7 +292,6 @@
     getForm ctx |> onCompleteWithUnitTask continuation
     
 
-<<<<<<< HEAD
 /// Project FormCollectionReader a streamed (i.e., multipart/form-data) 
 /// onto 'a and provide to next HttpHandler
 let mapFormStream
@@ -338,8 +300,6 @@
     let continuation (mapTask : Task<FormCollectionReader>) = next (mapTask.Result |> map) ctx           
     streamForm ctx |> onCompleteWithUnitTask continuation
 
-=======
->>>>>>> adf08b08
 /// Project FormCollectionReader onto 'a and provide
 /// to next HttpHandler
 let mapFormSecure
@@ -348,6 +308,16 @@
     (handleInvalidToken : HttpHandler) : HttpHandler =
         validateCsrfToken
             (mapForm map next)
+            handleInvalidToken
+
+/// Project FormCollectionReader a streamed (i.e., multipart/form-data) 
+/// onto 'a and provide to next HttpHandler
+let mapFormStreamSecure
+    (map : FormCollectionReader -> 'a)
+    (next : 'a -> HttpHandler)
+    (handleInvalidToken : HttpHandler) : HttpHandler =
+        validateCsrfToken
+            (mapFormStream map next)
             handleInvalidToken
 
 /// Proceed if the authentication status of current IPrincipal is true
